from psycopg2.extras import execute_values

from cachetools import TTLCache
from data import RowTable, Table


meta = RowTable(
    'AppData',
    ('appid', 'last_study_badge_scan'),
    'appid',
    attach_as='meta',
)


user_config = RowTable(
    'user_config',
    ('userid', 'timezone'),
    'userid',
    cache=TTLCache(5000, ttl=60*5)
)


guild_config = RowTable(
    'guild_config',
    ('guildid', 'admin_role', 'mod_role', 'event_log_channel', 'mod_log_channel', 'alert_channel',
     'studyban_role',
     'min_workout_length', 'workout_reward',
     'max_tasks', 'task_reward', 'task_reward_limit',
<<<<<<< HEAD
     'study_hourly_reward', 'study_hourly_live_bonus',
     'renting_price', 'renting_category', 'renting_cap', 'renting_role', 'renting_sync_perms',
     'accountability_category', 'accountability_lobby', 'accountability_bonus',
     'accountability_reward', 'accountability_price',
     'video_studyban', 'video_grace_period',
     'greeting_channel', 'greeting_message', 'returning_message',
     'starting_funds', 'persist_roles'),
=======
     'study_hourly_reward', 'study_hourly_live_bonus', 'daily_study_cap',
     'study_ban_role', 'max_study_bans'),
>>>>>>> f18af33f
    'guildid',
    cache=TTLCache(2500, ttl=60*5)
)

unranked_roles = Table('unranked_roles')

donator_roles = Table('donator_roles')


lions = RowTable(
    'members',
    ('guildid', 'userid',
     'tracked_time', 'coins',
     'workout_count', 'last_workout_start',
     'revision_mute_count',
     'last_study_badgeid',
     'video_warned',
     '_timestamp'
     ),
    ('guildid', 'userid'),
    cache=TTLCache(5000, ttl=60*5),
    attach_as='lions'
)


@lions.save_query
def add_pending(pending):
    """
    pending:
        List of tuples of the form `(guildid, userid, pending_coins)`.
    """
    with lions.conn:
        cursor = lions.conn.cursor()
        data = execute_values(
            cursor,
            """
            UPDATE members
            SET
                coins = coins + t.coin_diff
            FROM
                (VALUES %s)
            AS
                t (guildid, userid, coin_diff)
            WHERE
                members.guildid = t.guildid
                AND
                members.userid = t.userid
            RETURNING *
            """,
            pending,
            fetch=True
        )
        return lions._make_rows(*data)


lion_ranks = Table('member_ranks', attach_as='lion_ranks')


@lions.save_query
def get_member_rank(guildid, userid, untracked):
    """
    Get the time and coin ranking for the given member, ignoring the provided untracked members.
    """
    with lions.conn as conn:
        with conn.cursor() as curs:
            curs.execute(
                """
                SELECT
                  time_rank, coin_rank
                FROM (
                  SELECT
                    userid,
                    row_number() OVER (ORDER BY total_tracked_time DESC, userid ASC) AS time_rank,
                    row_number() OVER (ORDER BY total_coins DESC, userid ASC) AS coin_rank
                  FROM members_totals
                  WHERE
                    guildid=%s AND userid NOT IN %s
                ) AS guild_ranks WHERE userid=%s
                """,
                (guildid, tuple(untracked), userid)
            )
            return curs.fetchone() or (None, None)


global_guild_blacklist = Table('global_guild_blacklist')
global_user_blacklist = Table('global_user_blacklist')
ignored_members = Table('ignored_members')<|MERGE_RESOLUTION|>--- conflicted
+++ resolved
@@ -23,21 +23,16 @@
 guild_config = RowTable(
     'guild_config',
     ('guildid', 'admin_role', 'mod_role', 'event_log_channel', 'mod_log_channel', 'alert_channel',
-     'studyban_role',
+     'studyban_role', 'max_study_bans',
      'min_workout_length', 'workout_reward',
      'max_tasks', 'task_reward', 'task_reward_limit',
-<<<<<<< HEAD
-     'study_hourly_reward', 'study_hourly_live_bonus',
+     'study_hourly_reward', 'study_hourly_live_bonus', 'daily_study_cap',
      'renting_price', 'renting_category', 'renting_cap', 'renting_role', 'renting_sync_perms',
      'accountability_category', 'accountability_lobby', 'accountability_bonus',
      'accountability_reward', 'accountability_price',
      'video_studyban', 'video_grace_period',
      'greeting_channel', 'greeting_message', 'returning_message',
      'starting_funds', 'persist_roles'),
-=======
-     'study_hourly_reward', 'study_hourly_live_bonus', 'daily_study_cap',
-     'study_ban_role', 'max_study_bans'),
->>>>>>> f18af33f
     'guildid',
     cache=TTLCache(2500, ttl=60*5)
 )
